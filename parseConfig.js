import pMap from 'p-map';
import { basename, join } from 'path';
import flatMap from 'lodash-es/flatMap.js';
import assert from 'assert';
import { fileURLToPath } from 'url';

import {
  readVideoFileInfo,
  readAudioFileInfo,
  assertFileValid,
  checkTransition,
} from './util.js';
import { registerFont } from './sources/fabric.js';
import { calcTransition } from './transitions.js';

const dirname = fileURLToPath(new URL('.', import.meta.url));

// Cache
const loadedFonts = [];

async function validateArbitraryAudio(audio, allowRemoteRequests) {
  assert(audio === undefined || Array.isArray(audio));

  if (audio) {
    // eslint-disable-next-line no-restricted-syntax
    for (const { path, cutFrom, cutTo, start } of audio) {
      await assertFileValid(path, allowRemoteRequests);

      if (cutFrom != null && cutTo != null) assert(cutTo > cutFrom);
      if (cutFrom != null) assert(cutFrom >= 0);
      if (cutTo != null) assert(cutTo >= 0);
      assert(start == null || start >= 0, `Invalid "start" ${start}`);
    }
  }
}

<<<<<<< HEAD
async function parseConfig({ defaults: defaultsIn = {}, clips, arbitraryAudio: arbitraryAudioIn, backgroundAudioPath, backgroundAudioVolume, loopAudio, allowRemoteRequests, ffprobePath }) {
=======
export default async function parseConfig({ defaults: defaultsIn = {}, clips, arbitraryAudio: arbitraryAudioIn, backgroundAudioPath, loopAudio, allowRemoteRequests, ffprobePath }) {
>>>>>>> d3d3a711
  const defaults = {
    duration: 4,
    ...defaultsIn,
    transition: defaultsIn.transition === null ? null : {
      duration: 0.5,
      name: 'random',
      audioOutCurve: 'tri',
      audioInCurve: 'tri',
      ...defaultsIn.transition,
    },
  };

  async function handleLayer(layer) {
    const { type, ...restLayer } = layer;

    // https://github.com/mifi/editly/issues/39
    if (['image', 'image-overlay'].includes(type)) {
      await assertFileValid(restLayer.path, allowRemoteRequests);
    } else if (type === 'gl') {
      await assertFileValid(restLayer.fragmentPath, allowRemoteRequests);
    }

    if (['fabric', 'canvas'].includes(type)) assert(typeof layer.func === 'function', '"func" must be a function');

    if (['image', 'image-overlay', 'fabric', 'canvas', 'gl', 'radial-gradient', 'linear-gradient', 'fill-color'].includes(type)) return layer;

    // TODO if random-background radial-gradient linear etc
    if (type === 'pause') return handleLayer({ ...restLayer, type: 'fill-color' });

    if (type === 'rainbow-colors') return handleLayer({ type: 'gl', fragmentPath: join(dirname, 'shaders/rainbow-colors.frag') });

    if (type === 'editly-banner') {
      const { fontPath } = layer;
      return [
        await handleLayer({ type: 'linear-gradient' }),
        await handleLayer({ fontPath, type: 'title', text: 'Made with\nEDITLY\nmifi.no' }),
      ];
    }

    // For convenience
    if (type === 'title-background') {
      const { text, textColor, background, fontFamily, fontPath } = layer;
      const outLayers = [];
      if (background) {
        if (background.type === 'radial-gradient') outLayers.push(await handleLayer({ type: 'radial-gradient', colors: background.colors }));
        else if (background.type === 'linear-gradient') outLayers.push(await handleLayer({ type: 'linear-gradient', colors: background.colors }));
        else if (background.color) outLayers.push(await handleLayer({ type: 'fill-color', color: background.color }));
      } else {
        const backgroundTypes = ['radial-gradient', 'linear-gradient', 'fill-color'];
        const randomType = backgroundTypes[Math.floor(Math.random() * backgroundTypes.length)];
        outLayers.push(await handleLayer({ type: randomType }));
      }
      outLayers.push(await handleLayer({ type: 'title', fontFamily, fontPath, text, textColor }));
      return outLayers;
    }

    if (['title', 'subtitle', 'news-title', 'slide-in-text'].includes(type)) {
      assert(layer.text, 'Please specify a text');

      let { fontFamily } = layer;
      const { fontPath, ...rest } = layer;
      if (fontPath) {
        fontFamily = Buffer.from(basename(fontPath)).toString('base64');
        if (!loadedFonts.includes(fontFamily)) {
          registerFont(fontPath, { family: fontFamily, weight: 'regular', style: 'normal' });
          loadedFonts.push(fontFamily);
        }
      }
      return { ...rest, fontFamily };
    }

    throw new Error(`Invalid layer type ${type}`);
  }

  const detachedAudioByClip = {};

  let clipsOut = await pMap(clips, async (clip, clipIndex) => {
    assert(typeof clip === 'object', '"clips" must contain objects with one or more layers');
    const { transition: userTransition, duration: userClipDuration, layers: layersIn } = clip;

    // Validation
    let layers = layersIn;
    if (!Array.isArray(layers)) layers = [layers]; // Allow single layer for convenience
    assert(layers.every((layer) => layer != null && typeof layer === 'object'), '"clip.layers" must contain one or more objects');
    assert(layers.every((layer) => layer.type != null), 'All "layers" must have a type');

    checkTransition(userTransition);

    const videoLayers = layers.filter((layer) => layer.type === 'video');

    const userClipDurationOrDefault = userClipDuration || defaults.duration;
    if (videoLayers.length === 0) assert(userClipDurationOrDefault, `Duration parameter is required for videoless clip ${clipIndex}`);

    const transition = calcTransition(defaults, userTransition, clipIndex === clips.length - 1);

    let layersOut = flatMap(await pMap(layers, async (layerIn) => {
      const globalLayerDefaults = defaults.layer || {};
      const thisLayerDefaults = (defaults.layerType || {})[layerIn.type];

      const layer = { ...globalLayerDefaults, ...thisLayerDefaults, ...layerIn };
      const { type, path } = layer;

      if (type === 'video') {
        const { duration: fileDuration, width: widthIn, height: heightIn, framerateStr, rotation } = await readVideoFileInfo(ffprobePath, path);
        let { cutFrom, cutTo } = layer;
        if (!cutFrom) cutFrom = 0;
        cutFrom = Math.max(cutFrom, 0);
        cutFrom = Math.min(cutFrom, fileDuration);

        if (!cutTo) cutTo = fileDuration;
        cutTo = Math.max(cutTo, cutFrom);
        cutTo = Math.min(cutTo, fileDuration);
        assert(cutFrom < cutTo, 'cutFrom must be lower than cutTo');

        const inputDuration = cutTo - cutFrom;

        const isRotated = [-90, 90, 270, -270].includes(rotation);
        const inputWidth = isRotated ? heightIn : widthIn;
        const inputHeight = isRotated ? widthIn : heightIn;

        return { ...layer, cutFrom, cutTo, inputDuration, framerateStr, inputWidth, inputHeight };
      }

      // Audio is handled later
      if (['audio', 'detached-audio'].includes(type)) return layer;

      return handleLayer(layer);
    }, { concurrency: 1 }));

    let clipDuration = userClipDurationOrDefault;

    const firstVideoLayer = layersOut.find((layer) => layer.type === 'video');
    if (firstVideoLayer && !userClipDuration) clipDuration = firstVideoLayer.inputDuration;
    assert(clipDuration);

    // We need to map again, because for audio, we need to know the correct clipDuration
    layersOut = await pMap(layersOut, async (layerIn) => {
      const { type, path, stop, start = 0 } = layerIn;

      // This feature allows the user to show another layer overlayed (or replacing) parts of the lower layers (start - stop)
      const layerDuration = ((stop || clipDuration) - start);
      assert(layerDuration > 0 && layerDuration <= clipDuration, `Invalid start ${start} or stop ${stop} (${clipDuration})`);
      // TODO Also need to handle video layers (speedFactor etc)
      // TODO handle audio in case of start/stop

      const layer = { ...layerIn, start, layerDuration };

      if (type === 'audio') {
        const { duration: fileDuration } = await readAudioFileInfo(ffprobePath, path);
        let { cutFrom, cutTo } = layer;

        // console.log({ cutFrom, cutTo, fileDuration, clipDuration });

        if (!cutFrom) cutFrom = 0;
        cutFrom = Math.max(cutFrom, 0);
        cutFrom = Math.min(cutFrom, fileDuration);

        if (!cutTo) cutTo = cutFrom + clipDuration;
        cutTo = Math.max(cutTo, cutFrom);
        cutTo = Math.min(cutTo, fileDuration);
        assert(cutFrom < cutTo, 'cutFrom must be lower than cutTo');

        const inputDuration = cutTo - cutFrom;

        const speedFactor = clipDuration / inputDuration;

        return { ...layer, cutFrom, cutTo, speedFactor };
      }

      if (type === 'video') {
        const { inputDuration } = layer;

        let speedFactor;

        // If user explicitly specified duration for clip, it means that should be the output duration of the video
        if (userClipDuration) {
          // Later we will speed up or slow down video using this factor
          speedFactor = userClipDuration / inputDuration;
        } else {
          speedFactor = 1;
        }

        return { ...layer, speedFactor };
      }

      // These audio tracks are detached from the clips (can run over multiple clips)
      // This is useful so we can have audio start relative to their parent clip's start time
      if (type === 'detached-audio') {
        const { cutFrom, cutTo, mixVolume } = layer;
        if (!detachedAudioByClip[clipIndex]) detachedAudioByClip[clipIndex] = [];
        detachedAudioByClip[clipIndex].push({ path, cutFrom, cutTo, mixVolume, start });
        return undefined; // Will be filtered out
      }

      return layer;
    });

    // Filter out deleted layers
    layersOut = layersOut.filter((l) => l);

    return {
      transition,
      duration: clipDuration,
      layers: layersOut,
    };
  }, { concurrency: 1 });

  let totalClipDuration = 0;
  const clipDetachedAudio = [];

  // Need to map again because now we know all clip durations, and we can adjust transitions so they are safe
  clipsOut = await pMap(clipsOut, async (clip, i) => {
    const nextClip = clipsOut[i + 1];

    // We clamp all transitions to half the length of every clip. If not, we risk that clips that are too short,
    // will be eaten by transitions and could cause de-sync issues with audio/video
    // NOTE: similar logic is duplicated in index.js
    let safeTransitionDuration = 0;
    if (nextClip) {
      // Each clip can have two transitions, make sure we leave enough room:
      safeTransitionDuration = Math.min(clip.duration / 2, nextClip.duration / 2, clip.transition.duration);
    }

    // We now know all clip durations so we can calculate the offset for detached audio tracks
    // eslint-disable-next-line no-restricted-syntax
    for (const { start, ...rest } of (detachedAudioByClip[i] || [])) {
      clipDetachedAudio.push({ ...rest, start: totalClipDuration + (start || 0) });
    }

    totalClipDuration += clip.duration - safeTransitionDuration;

    return {
      ...clip,
      transition: {
        ...clip.transition,
        duration: safeTransitionDuration,
      },
    };
  });

  // Audio can either come from `audioFilePath`, `audio` or from "detached" audio layers from clips
  const arbitraryAudio = [
    // Background audio is treated just like arbitrary audio
    ...(backgroundAudioPath ? [{ path: backgroundAudioPath, mixVolume: backgroundAudioVolume != null ? backgroundAudioVolume : 1, loop: loopAudio ? -1 : 0 }] : []),
    ...arbitraryAudioIn,
    ...clipDetachedAudio,
  ];

  await validateArbitraryAudio(arbitraryAudio, allowRemoteRequests);

  return {
    clips: clipsOut,
    arbitraryAudio,
  };
}<|MERGE_RESOLUTION|>--- conflicted
+++ resolved
@@ -34,11 +34,7 @@
   }
 }
 
-<<<<<<< HEAD
-async function parseConfig({ defaults: defaultsIn = {}, clips, arbitraryAudio: arbitraryAudioIn, backgroundAudioPath, backgroundAudioVolume, loopAudio, allowRemoteRequests, ffprobePath }) {
-=======
-export default async function parseConfig({ defaults: defaultsIn = {}, clips, arbitraryAudio: arbitraryAudioIn, backgroundAudioPath, loopAudio, allowRemoteRequests, ffprobePath }) {
->>>>>>> d3d3a711
+export default async function parseConfig({ defaults: defaultsIn = {}, clips, arbitraryAudio: arbitraryAudioIn, backgroundAudioPath, backgroundAudioVolume, loopAudio, allowRemoteRequests, ffprobePath }) {
   const defaults = {
     duration: 4,
     ...defaultsIn,
